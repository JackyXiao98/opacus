#!/usr/bin/env python3
# Copyright (c) Facebook, Inc. and its affiliates. All Rights Reserved
import abc
import unittest
from abc import ABC
from typing import Optional, OrderedDict

import hypothesis.strategies as st
import torch
import torch.nn as nn
import torch.nn.functional as F
from hypothesis import given, settings
from opacus import PrivacyEngine
from opacus.layers.dp_multihead_attention import DPMultiheadAttention
from opacus.validators.errors import UnsupportedModuleError
from torch.utils.data import DataLoader, Dataset
from torchvision import models, transforms
from torchvision.datasets import FakeData


def get_grad_sample_aggregated(tensor: torch.Tensor, loss_type: str = "mean"):
    if tensor.grad_sample is None:
        raise ValueError(
            f"The input tensor {tensor} has grad computed, but missing grad_sample."
            f"Please attach PrivacyEngine"
        )

    if loss_type not in ("sum", "mean"):
        raise ValueError(f"loss_type = {loss_type}. Only 'sum' and 'mean' supported")

    grad_sample_aggregated = torch.einsum("i...->...", tensor.grad_sample)
    if loss_type == "mean":
        b_sz = tensor.grad_sample.shape[0]
        grad_sample_aggregated /= b_sz

    return grad_sample_aggregated


class BasePrivacyEngineTest(ABC):
    @classmethod
    def setUpClass(cls):
        cls.DATA_SIZE = 512
        cls.BATCH_SIZE = 64
        cls.SAMPLE_RATE = cls.BATCH_SIZE / cls.DATA_SIZE
        cls.LR = 0.5
        cls.ALPHAS = [1 + x / 10.0 for x in range(1, 100, 10)]
        cls.criterion = nn.CrossEntropyLoss()
        cls.BATCH_FIRST = True

    def setUp(self):
        torch.manual_seed(42)

    @abc.abstractmethod
    def _init_data(self):
        pass

    @abc.abstractmethod
    def _init_model(self):
        pass

    def _init_vanilla_training(
        self,
        state_dict: Optional[OrderedDict[str, torch.Tensor]] = None,
    ):
        model = self._init_model()
        optimizer = torch.optim.SGD(model.parameters(), lr=self.LR, momentum=0)
        if state_dict:
            model.load_state_dict(state_dict)
        dl = self._init_data()
        return model, optimizer, dl

    def _init_private_training(
        self,
        state_dict: Optional[OrderedDict[str, torch.Tensor]] = None,
        secure_mode: bool = False,
        noise_multiplier: float = 1.0,
        max_grad_norm: float = 1.0,
        poisson_sampling: bool = True,
        try_fix_incompatible_modules: bool = False,
    ):
        model = self._init_model()
        optimizer = torch.optim.SGD(model.parameters(), lr=self.LR, momentum=0)

        if state_dict:
            model.load_state_dict(state_dict)

        dl = self._init_data()

        privacy_engine = PrivacyEngine(secure_mode=secure_mode)
        model, optimizer, poisson_dl = privacy_engine.make_private(
            module=model,
            optimizer=optimizer,
            data_loader=dl,
            noise_multiplier=noise_multiplier,
            max_grad_norm=max_grad_norm,
            poisson_sampling=poisson_sampling,
            try_fix_incompatible_modules=try_fix_incompatible_modules,
            batch_first=self.BATCH_FIRST,
        )

        return model, optimizer, dl, privacy_engine

    def _train_steps(
        self,
        model: nn.Module,
        optimizer: Optional[torch.optim.Optimizer],
        dl: DataLoader,
        max_steps: Optional[int] = None,
    ):

        steps = 0
        for x, y in dl:
            if optimizer:
                optimizer.zero_grad()
            logits = model(x)
            loss = self.criterion(logits, y)
            loss.backward()
            if optimizer:
                optimizer.step()

            steps += 1
            if max_steps and steps >= max_steps:
                break

    def test_basic(self):
        model, optimizer, dl, _ = self._init_private_training(
            noise_multiplier=1.0,
            max_grad_norm=1.0,
            poisson_sampling=True,
        )
        self._train_steps(model, optimizer, dl)

    def _compare_to_vanilla(self, do_noise, do_clip, expected_match):
        torch.manual_seed(0)
        v_model, v_optimizer, v_dl = self._init_vanilla_training()
        self._train_steps(v_model, v_optimizer, v_dl, max_steps=1)
        vanilla_params = [
            (name, p) for name, p in v_model.named_parameters() if p.requires_grad
        ]

        torch.manual_seed(0)
        p_model, p_optimizer, p_dl, _ = self._init_private_training(
            poisson_sampling=False,
            noise_multiplier=1.0 if do_noise else 0.0,
            max_grad_norm=1.0 if do_clip else 9999.0,
        )
        self._train_steps(p_model, p_optimizer, p_dl, max_steps=1)
        private_params = [p for p in p_model.parameters() if p.requires_grad]

        for (name, vp), pp in zip(vanilla_params, private_params):
            if vp.grad.norm() < 1e-4:
                # vanilla gradient is nearly zero: will match even with clipping
                continue

            self.assertEqual(
                torch.allclose(vp, pp, atol=1e-8, rtol=1e-3),
                expected_match,
                f"Unexpected private/vanilla weight match ({name})."
                f"Should be: {expected_match}",
            )
            self.assertEqual(
                torch.allclose(vp.grad, pp.grad, atol=1e-8, rtol=1e-3),
                expected_match,
                f"Unexpected private/vanilla gradient match ({name})."
                f"Should be: {expected_match}",
            )

    def _compare_to_vanilla_accumulated(self, do_noise, do_clip, expected_match):
        torch.manual_seed(0)
        v_model, v_optimizer, v_dl = self._init_vanilla_training()
        self._train_steps(v_model, v_optimizer, v_dl, max_steps=4)
        v_optimizer.step()
        vanilla_params = [
            (name, p) for name, p in v_model.named_parameters() if p.requires_grad
        ]

        torch.manual_seed(0)
        p_model, p_optimizer, p_dl, _ = self._init_private_training(
            poisson_sampling=False,
            noise_multiplier=1.0 if do_noise else 0.0,
            max_grad_norm=10.0 if do_clip else 9999.0,
        )
        self._train_steps(p_model, p_optimizer, p_dl, max_steps=4)
        p_optimizer.step()
        private_params = [p for p in p_model.parameters() if p.requires_grad]

        for (name, vp), pp in zip(vanilla_params, private_params):
            if vp.grad.norm() < 1e-4:
                # vanilla gradient is nearly zero: will match even with clipping
                continue

            self.assertEqual(
                torch.allclose(vp, pp, atol=1e-8, rtol=1e-3),
                expected_match,
                f"Unexpected private/vanilla weight match ({name})."
                f"Should be: {expected_match}",
            )
            self.assertEqual(
                torch.allclose(vp.grad, pp.grad, atol=1e-8, rtol=1e-3),
                expected_match,
                f"Unexpected private/vanilla gradient match ({name})."
                f"Should be: {expected_match}",
            )

    def test_compare_to_vanilla(self):
        """
        Compare gradients and updated weights with vanilla model initialized
        with the same seed
        """
        for do_noise in (False,):
            for do_clip in (True,):
                with self.subTest(do_noise=do_noise, do_clip=do_clip):
                    self._compare_to_vanilla(
                        do_noise=do_noise,
                        do_clip=do_clip,
                        expected_match=not (do_noise or do_clip),
                    )

    def test_compare_to_vanilla_accumulated(self):
        """
        Compare gradients and updated weights with vanilla model initialized
        with the same seed
        """
        for do_noise in (False, True):
            for do_clip in (False, True):
                with self.subTest(do_noise=do_noise, do_clip=do_clip):
                    self._compare_to_vanilla(
                        do_noise=do_noise,
                        do_clip=do_clip,
                        expected_match=not (do_noise or do_clip),
                    )

    def test_sample_grad_aggregation(self):
        """
        Check if final gradient is indeed an aggregation over per-sample gradients
        """
        model, optimizer, dl, _ = self._init_private_training(
            noise_multiplier=0.0,
            max_grad_norm=99999.0,
        )
        self._train_steps(model, optimizer, dl, max_steps=1)

        for p_name, p in model.named_parameters():
            if not p.requires_grad:
                continue

            summed_grad = p.grad_sample.sum(dim=0) / self.BATCH_SIZE
            self.assertTrue(
                torch.allclose(p.grad, summed_grad, atol=1e-8, rtol=1e-4),
                f"Per sample gradients don't sum up to the final grad value."
                f"Param: {p_name}",
            )

    def test_noise_changes_every_time(self):
        """
        Test that adding noise results in ever different model params.
        We disable clipping in this test by setting it to a very high threshold.
        """
        model, optimizer, dl, _ = self._init_private_training(poisson_sampling=False)
        self._train_steps(model, optimizer, dl, max_steps=1)
        first_run_params = (p for p in model.parameters() if p.requires_grad)

        model, optimizer, dl, _ = self._init_private_training(poisson_sampling=False)
        self._train_steps(model, optimizer, dl, max_steps=1)
        second_run_params = (p for p in model.parameters() if p.requires_grad)

        for p0, p1 in zip(first_run_params, second_run_params):
            self.assertFalse(torch.allclose(p0, p1))

    def test_model_validator(self):
        """
        Test that the privacy engine raises errors
        if there are unsupported modules
        """
        resnet = models.resnet18()
        optimizer = torch.optim.SGD(resnet.parameters(), lr=1.0)
        privacy_engine = PrivacyEngine()
        dl = self._init_data()

        with self.assertRaises(UnsupportedModuleError):
            _, _, _ = privacy_engine.make_private(
                module=resnet,
                optimizer=optimizer,
                data_loader=dl,
                noise_multiplier=1.3,
                max_grad_norm=1,
            )

    def test_model_validator_after_fix(self):
        """
        Test that the privacy engine fixes unsupported modules
        and succeeds.
        """
        resnet = models.resnet18()
        optimizer = torch.optim.SGD(resnet.parameters(), lr=1.0)
        privacy_engine = PrivacyEngine()
        dl = self._init_data()

        _, _, _ = privacy_engine.make_private(
            module=resnet,
            optimizer=optimizer,
            data_loader=dl,
            noise_multiplier=1.3,
            max_grad_norm=1,
            try_fix_incompatible_modules=True,
        )
        self.assertTrue(1, 1)

    def test_deterministic_run(self):
        """
        Tests that for 2 different models, secure seed can be fixed
        to produce same (deterministic) runs.
        """
        torch.manual_seed(0)
        m1, opt1, dl1, _ = self._init_private_training()
        self._train_steps(m1, opt1, dl1)
        params1 = [p for p in m1.parameters() if p.requires_grad]

        torch.manual_seed(0)
        m2, opt2, dl2, _ = self._init_private_training()
        self._train_steps(m2, opt2, dl2)
        params2 = [p for p in m2.parameters() if p.requires_grad]

        for p1, p2 in zip(params1, params2):
            self.assertTrue(
                torch.allclose(p1, p2),
                "Model parameters after deterministic run must match",
            )

    @given(
        noise_multiplier=st.floats(0.5, 5.0),
        max_steps=st.integers(8, 10),
    )
<<<<<<< HEAD
    @settings(max_examples=20, deadline=20000)
=======
    @settings(max_examples=20, deadline=2000)
>>>>>>> e4ed1e39
    def test_noise_level(self, noise_multiplier: float, max_steps: int):
        """
        Tests that the noise level is correctly set
        """
        # Initialize models with parameters to zero
        model, optimizer, dl, _ = self._init_private_training(
            noise_multiplier=noise_multiplier
        )
        for p in model.parameters():
            p.data.zero_()

        # Do max_steps steps of DP-SGD
        n_params = sum([p.numel() for p in model.parameters() if p.requires_grad])
        steps = 0
        for x, y in dl:
            optimizer.zero_grad()
            logits = model(x)
            loss = logits.view(logits.size(0), -1).sum(dim=1)
            # Gradient should be 0
            loss.backward(torch.zeros(logits.size(0)))

            optimizer.step()
            steps += 1

            if max_steps and steps >= max_steps:
                break

        # Noise should be equal to lr*sigma*sqrt(n_params * steps) / batch_size
        expected_norm = (
            steps
            * n_params
            * optimizer.noise_multiplier ** 2
            * self.LR ** 2
            / (optimizer.expected_batch_size ** 2)
        )
        real_norm = sum(
            [torch.sum(torch.pow(p.data, 2)) for p in model.parameters()]
        ).item()

<<<<<<< HEAD
        self.assertAlmostEqual(real_norm, expected_norm, delta=0.1 * expected_norm)


class SampleConvNet(nn.Module):
    def __init__(self):
        super().__init__()
        self.conv1 = nn.Conv2d(1, 16, 8, 3)
        self.gnorm1 = nn.GroupNorm(4, 16)
        self.conv2 = nn.Conv1d(16, 32, 3, 1)
        self.lnorm1 = nn.LayerNorm((32, 23))
        self.conv3 = nn.Conv1d(32, 32, 3, 1, bias=False)
        self.instnorm1 = nn.InstanceNorm1d(32, affine=True)
        self.convf = nn.Conv1d(32, 32, 1, 1)
        for p in self.convf.parameters():
            p.requires_grad = False
        self.fc1 = nn.Linear(21, 17)
        self.lnorm2 = nn.LayerNorm(17)
        self.fc2 = nn.Linear(32 * 17, 10)

        # for layer in (self.gnorm1, self.lnorm1, self.lnorm2, self.instnorm1):
        #     nn.init.uniform_(layer.weight)
        #     nn.init.uniform_(layer.bias)
        for param in self.parameters():
            nn.init.uniform_(param)

    def forward(self, x):
        # x of shape [B, 1, 28, 28]
        x = self.conv1(x)  # -> [B, 16, 10, 10]
        x = self.gnorm1(x)  # -> [B, 16, 10, 10]
        x = F.relu(x)  # -> [B, 16, 10, 10]
        x = F.max_pool2d(x, 2, 2)  # -> [B, 16, 5, 5]
        x = x.view(x.shape[0], x.shape[1], x.shape[2] * x.shape[3])  # -> [B, 16, 25]
        x = self.conv2(x)  # -> [B, 32, 23]
        x = self.lnorm1(x)  # -> [B, 32, 23]
        x = F.relu(x)  # -> [B, 32, 23]
        x = self.conv3(x)  # -> [B, 32, 21]
        x = self.instnorm1(x)  # -> [B, 32, 21]
        x = self.convf(x)  # -> [B, 32, 21]
        x = self.fc1(x)  # -> [B, 32, 17]
        x = self.lnorm2(x)  # -> [B, 32, 17]
        x = x.view(-1, x.shape[-2] * x.shape[-1])  # -> [B, 32 * 17]
        x = self.fc2(x)  # -> [B, 10]
        return x

    def name(self):
        return "SampleConvNet"


class PrivacyEngineConvNetTest(BasePrivacyEngineTest, unittest.TestCase):
    def _init_data(self):
        ds = FakeData(
            size=self.DATA_SIZE,
            image_size=(1, 35, 35),
            num_classes=10,
            transform=transforms.Compose(
                [transforms.ToTensor(), transforms.Normalize((0.1307,), (0.3081,))]
            ),
        )
        return DataLoader(ds, batch_size=self.BATCH_SIZE)

    def _init_model(
        self, private=False, state_dict=None, model=None, **privacy_engine_kwargs
    ):
        return SampleConvNet()


class SampleAttnNet(nn.Module):
    def __init__(self):
        super().__init__()
        self.emb = nn.Embedding(100, 8)
        self.attn = DPMultiheadAttention(8, 1)
        self.fc = nn.Linear(8, 1)

        for param in self.parameters():
            nn.init.uniform_(param)

    def forward(self, x):
        x = self.emb(x)
        x, _ = self.attn(x, x, x)
        x = self.fc(x)
        x = x.permute(1, 0, 2)
        x = x.reshape(x.shape[0], -1)
        return x


class MockTextDataset(Dataset):
    def __init__(self, x: torch.Tensor, y: torch.Tensor, batch_first: bool = False):
        if batch_first:
            x_batch = x.shape[0]
        else:
            x_batch = x.shape[1]

        if x_batch != y.shape[0]:
            raise ValueError(
                f"Tensor shapes don't match. x:{x.shape}, y:{y.shape}, batch_first:{batch_first}"
            )

        self.x = x
        self.y = y
        self.batch_first = batch_first

    def __getitem__(self, index):
        if self.batch_first:
            return (self.x[index], self.y[index])
        else:
            return (
                self.x[
                    :,
                    index,
                ],
                self.y[index],
            )

    def __len__(self):
        return self.y.shape[0]


def batch_second_collate(batch):
    data = torch.stack([x[0] for x in batch]).permute(1, 0)
    labels = torch.stack([x[1] for x in batch])
    return data, labels


class PrivacyEngineTextTest(BasePrivacyEngineTest, unittest.TestCase):
    @classmethod
    def setUpClass(cls):
        super().setUpClass()
        cls.BATCH_FIRST = False

    def _init_data(self):
        x = torch.randint(0, 100, (12, self.DATA_SIZE))
        y = torch.randint(0, 12, (self.DATA_SIZE,))
        ds = MockTextDataset(x, y)
        return DataLoader(
            ds, batch_size=self.BATCH_SIZE, collate_fn=batch_second_collate
        )

    def _init_model(
        self, private=False, state_dict=None, model=None, **privacy_engine_kwargs
    ):
        return SampleAttnNet()
=======
        self.assertAlmostEqual(real_norm, expected_norm, delta=0.05 * expected_norm)
>>>>>>> e4ed1e39
<|MERGE_RESOLUTION|>--- conflicted
+++ resolved
@@ -331,11 +331,7 @@
         noise_multiplier=st.floats(0.5, 5.0),
         max_steps=st.integers(8, 10),
     )
-<<<<<<< HEAD
     @settings(max_examples=20, deadline=20000)
-=======
-    @settings(max_examples=20, deadline=2000)
->>>>>>> e4ed1e39
     def test_noise_level(self, noise_multiplier: float, max_steps: int):
         """
         Tests that the noise level is correctly set
@@ -375,7 +371,6 @@
             [torch.sum(torch.pow(p.data, 2)) for p in model.parameters()]
         ).item()
 
-<<<<<<< HEAD
         self.assertAlmostEqual(real_norm, expected_norm, delta=0.1 * expected_norm)
 
 
@@ -516,7 +511,4 @@
     def _init_model(
         self, private=False, state_dict=None, model=None, **privacy_engine_kwargs
     ):
-        return SampleAttnNet()
-=======
-        self.assertAlmostEqual(real_norm, expected_norm, delta=0.05 * expected_norm)
->>>>>>> e4ed1e39
+        return SampleAttnNet()